--- conflicted
+++ resolved
@@ -1,9 +1,7 @@
-<<<<<<< HEAD
+- Added new caches: Multi, Memcache, and S3.
+
 2011-04-08: 1.9.1
 - Bug fix from kaolin: Geography.py was missing import of ModestMaps.Geo Location
-=======
-- Added new caches: Multi, Memcache, and S3.
->>>>>>> f9cc5a91
 
 2011-03-28: 1.9.0
 - Added new Vector provider based on old PostGeoJSON provider.
